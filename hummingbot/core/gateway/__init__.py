import os
from dataclasses import dataclass
from decimal import Decimal
from pathlib import Path
from typing import TYPE_CHECKING, Dict, List, Optional

import aioprocessing

from hummingbot import root_path
<<<<<<< HEAD
from hummingbot.core.utils import detect_available_port
=======
from hummingbot.connector.gateway.clob import clob_constants
from hummingbot.connector.gateway.common_types import Chain
from hummingbot.core.event.events import TradeType
>>>>>>> 9388c6d3

if TYPE_CHECKING:
    from hummingbot import ClientConfigAdapter

_default_paths: Optional["GatewayPaths"] = None
_hummingbot_pipe: Optional[aioprocessing.AioConnection] = None

GATEWAY_DOCKER_REPO: str = "hummingbot/gateway"
GATEWAY_DOCKER_TAG: str = "latest"
S_DECIMAL_0: Decimal = Decimal(0)


@dataclass
class GatewayPaths:
    """
    Represents the local paths and Docker mount paths for a gateway container's conf, certs and logs directories.

    Local paths represent where Hummingbot client sees the paths from the perspective of its local environment. If
    Hummingbot is being run from source, then the local environment is the same as the host environment. However, if
    Hummingbot is being run as a container, then the local environment is the container's environment.

    Mount paths represent where the gateway container's paths are located on the host environment. If Hummingbot is
    being run from source, then these should be the same as the local paths. However, if Hummingbot is being run as a
    container - then these must be fed to it from external sources (e.g. environment variables), since containers
    generally only have very restricted access to the host filesystem.
    """

    local_conf_path: Path
    local_certs_path: Path
    local_logs_path: Path
    mount_conf_path: Path
    mount_certs_path: Path
    mount_logs_path: Path

    def __post_init__(self):
        """
        Ensure the local paths are created when a GatewayPaths object is created.
        """
        for path in [self.local_conf_path, self.local_certs_path, self.local_logs_path]:
            path.mkdir(mode=0o755, parents=True, exist_ok=True)


def get_gateway_paths(client_config_map: "ClientConfigAdapter") -> GatewayPaths:
    """
    Calculates the default paths for a gateway container.

    For Hummingbot running from source, the gateway files are to be stored in ~/.hummingbot-gateway/<container name>/

    For Hummingbot running inside container, the gateway files are to be stored in ~/.hummingbot-gateway/ locally;
      and inside the paths pointed to be CERTS_FOLDER, GATEWAY_CONF_FOLDER, GATEWAY_LOGS_FOLDER environment variables
      on the host system.
    """
    global _default_paths
    if _default_paths is not None:
        return _default_paths

    external_certs_path: Optional[Path] = os.getenv("CERTS_FOLDER") and Path(os.getenv("CERTS_FOLDER"))
    external_conf_path: Optional[Path] = os.getenv("GATEWAY_CONF_FOLDER") and Path(os.getenv("GATEWAY_CONF_FOLDER"))
    external_logs_path: Optional[Path] = os.getenv("GATEWAY_LOGS_FOLDER") and Path(os.getenv("GATEWAY_LOGS_FOLDER"))
    local_certs_path: Path = client_config_map.certs_path
    local_conf_path: Path = root_path().joinpath("gateway/conf")
    local_logs_path: Path = root_path().joinpath("gateway/logs")
    mount_certs_path: Path = external_certs_path or local_certs_path
    mount_conf_path: Path = external_conf_path or local_conf_path
    mount_logs_path: Path = external_logs_path or local_logs_path

    _default_paths = GatewayPaths(
        local_conf_path=local_conf_path,
        local_certs_path=local_certs_path,
        local_logs_path=local_logs_path,
        mount_conf_path=mount_conf_path,
        mount_certs_path=mount_certs_path,
        mount_logs_path=mount_logs_path
    )
    return _default_paths


def set_hummingbot_pipe(conn: aioprocessing.AioConnection):
    global _hummingbot_pipe
    _hummingbot_pipe = conn


<<<<<<< HEAD
async def detect_existing_gateway_container(client_config_map: "ClientConfigAdapter") -> Optional[Dict[str, Any]]:
    try:
        results: List[Dict[str, Any]] = await docker_ipc(
            "containers",
            all=True,
            filters={
                "name": get_gateway_container_name(client_config_map),
            })
        if len(results) > 0:
            return results[0]
        return
    except Exception:
        return


async def start_existing_gateway_container(client_config_map: "ClientConfigAdapter"):
    container_info: Optional[Dict[str, Any]] = await detect_existing_gateway_container(client_config_map)
    if container_info is not None and container_info["State"] != "running":
        from hummingbot.client.hummingbot_application import HummingbotApplication
        HummingbotApplication.main_application().logger().info("Starting existing Gateway container...")
        await docker_ipc("start", get_gateway_container_name(client_config_map))


async def docker_ipc(method_name: str, *args, **kwargs) -> Any:
    from hummingbot.client.hummingbot_application import HummingbotApplication
    global _hummingbot_pipe

    if _hummingbot_pipe is None:
        raise RuntimeError("Not in the main process, or hummingbot wasn't started via `fork_and_start()`.")
    try:
        _hummingbot_pipe.send((method_name, args, kwargs))
        data = await _hummingbot_pipe.coro_recv()
        if isinstance(data, Exception):
            raise data
        return data

    except Exception as e:  # unable to communicate with docker socket
        HummingbotApplication.main_application().notify(
            "Notice: Hummingbot is unable to communicate with Docker. If you need gateway for DeFi,"
            "\nmake sure Docker is on, then restart Hummingbot. Otherwise, ignore this message.")
        raise e


async def docker_ipc_with_generator(method_name: str, *args, **kwargs) -> AsyncIterable[str]:
    from hummingbot.client.hummingbot_application import HummingbotApplication
    global _hummingbot_pipe

    if _hummingbot_pipe is None:
        raise RuntimeError("Not in the main process, or hummingbot wasn't started via `fork_and_start()`.")
    try:
        _hummingbot_pipe.send((method_name, args, kwargs))
        while True:
            data = await _hummingbot_pipe.coro_recv()
            if data is None:
                break
            if isinstance(data, Exception):
                raise data
            yield data
    except Exception as e:  # unable to communicate with docker socket
        HummingbotApplication.main_application().notify(
            "Notice: Hummingbot is unable to communicate with Docker. If you need gateway for DeFi,"
            "\nmake sure Docker is on, then restart Hummingbot. Otherwise, ignore this message.")
        raise e
=======
def check_transaction_exceptions(
        allowances: Dict[str, Decimal],
        balances: Dict[str, Decimal],
        base_asset: str,
        quote_asset: str,
        amount: Decimal,
        side: TradeType,
        gas_limit: int,
        gas_cost: Decimal,
        gas_asset: str,
        swaps_count: int,
        chain: Chain = Chain.ETHEREUM
) -> List[str]:
    """
    Check trade data for Ethereum decentralized exchanges
    """
    exception_list = []
    swaps_message: str = f"Total swaps: {swaps_count}"
    gas_asset_balance: Decimal = balances.get(gas_asset, S_DECIMAL_0)

    # check for sufficient gas
    if gas_asset_balance < gas_cost:
        exception_list.append(f"Insufficient {gas_asset} balance to cover gas:"
                              f" Balance: {gas_asset_balance}. Est. gas cost: {gas_cost}. {swaps_message}")

    asset_out: str = quote_asset if side is TradeType.BUY else base_asset
    asset_out_allowance: Decimal = allowances.get(asset_out, S_DECIMAL_0)

    # check for gas limit set to low
    if chain == Chain.ETHEREUM:
        gas_limit_threshold: int = 21000
    elif chain == Chain.SOLANA:
        gas_limit_threshold: int = clob_constants.FIVE_THOUSAND_LAMPORTS
    else:
        raise ValueError(f"Unsupported chain: {chain}")
    if gas_limit < gas_limit_threshold:
        exception_list.append(f"Gas limit {gas_limit} below recommended {gas_limit_threshold} threshold.")

    # check for insufficient token allowance
    if allowances[asset_out] < amount:
        exception_list.append(f"Insufficient {asset_out} allowance {asset_out_allowance}. Amount to trade: {amount}")

    return exception_list
>>>>>>> 9388c6d3
<|MERGE_RESOLUTION|>--- conflicted
+++ resolved
@@ -2,18 +2,11 @@
 from dataclasses import dataclass
 from decimal import Decimal
 from pathlib import Path
-from typing import TYPE_CHECKING, Dict, List, Optional
+from typing import TYPE_CHECKING, Optional
 
 import aioprocessing
 
 from hummingbot import root_path
-<<<<<<< HEAD
-from hummingbot.core.utils import detect_available_port
-=======
-from hummingbot.connector.gateway.clob import clob_constants
-from hummingbot.connector.gateway.common_types import Chain
-from hummingbot.core.event.events import TradeType
->>>>>>> 9388c6d3
 
 if TYPE_CHECKING:
     from hummingbot import ClientConfigAdapter
@@ -93,115 +86,4 @@
 
 def set_hummingbot_pipe(conn: aioprocessing.AioConnection):
     global _hummingbot_pipe
-    _hummingbot_pipe = conn
-
-
-<<<<<<< HEAD
-async def detect_existing_gateway_container(client_config_map: "ClientConfigAdapter") -> Optional[Dict[str, Any]]:
-    try:
-        results: List[Dict[str, Any]] = await docker_ipc(
-            "containers",
-            all=True,
-            filters={
-                "name": get_gateway_container_name(client_config_map),
-            })
-        if len(results) > 0:
-            return results[0]
-        return
-    except Exception:
-        return
-
-
-async def start_existing_gateway_container(client_config_map: "ClientConfigAdapter"):
-    container_info: Optional[Dict[str, Any]] = await detect_existing_gateway_container(client_config_map)
-    if container_info is not None and container_info["State"] != "running":
-        from hummingbot.client.hummingbot_application import HummingbotApplication
-        HummingbotApplication.main_application().logger().info("Starting existing Gateway container...")
-        await docker_ipc("start", get_gateway_container_name(client_config_map))
-
-
-async def docker_ipc(method_name: str, *args, **kwargs) -> Any:
-    from hummingbot.client.hummingbot_application import HummingbotApplication
-    global _hummingbot_pipe
-
-    if _hummingbot_pipe is None:
-        raise RuntimeError("Not in the main process, or hummingbot wasn't started via `fork_and_start()`.")
-    try:
-        _hummingbot_pipe.send((method_name, args, kwargs))
-        data = await _hummingbot_pipe.coro_recv()
-        if isinstance(data, Exception):
-            raise data
-        return data
-
-    except Exception as e:  # unable to communicate with docker socket
-        HummingbotApplication.main_application().notify(
-            "Notice: Hummingbot is unable to communicate with Docker. If you need gateway for DeFi,"
-            "\nmake sure Docker is on, then restart Hummingbot. Otherwise, ignore this message.")
-        raise e
-
-
-async def docker_ipc_with_generator(method_name: str, *args, **kwargs) -> AsyncIterable[str]:
-    from hummingbot.client.hummingbot_application import HummingbotApplication
-    global _hummingbot_pipe
-
-    if _hummingbot_pipe is None:
-        raise RuntimeError("Not in the main process, or hummingbot wasn't started via `fork_and_start()`.")
-    try:
-        _hummingbot_pipe.send((method_name, args, kwargs))
-        while True:
-            data = await _hummingbot_pipe.coro_recv()
-            if data is None:
-                break
-            if isinstance(data, Exception):
-                raise data
-            yield data
-    except Exception as e:  # unable to communicate with docker socket
-        HummingbotApplication.main_application().notify(
-            "Notice: Hummingbot is unable to communicate with Docker. If you need gateway for DeFi,"
-            "\nmake sure Docker is on, then restart Hummingbot. Otherwise, ignore this message.")
-        raise e
-=======
-def check_transaction_exceptions(
-        allowances: Dict[str, Decimal],
-        balances: Dict[str, Decimal],
-        base_asset: str,
-        quote_asset: str,
-        amount: Decimal,
-        side: TradeType,
-        gas_limit: int,
-        gas_cost: Decimal,
-        gas_asset: str,
-        swaps_count: int,
-        chain: Chain = Chain.ETHEREUM
-) -> List[str]:
-    """
-    Check trade data for Ethereum decentralized exchanges
-    """
-    exception_list = []
-    swaps_message: str = f"Total swaps: {swaps_count}"
-    gas_asset_balance: Decimal = balances.get(gas_asset, S_DECIMAL_0)
-
-    # check for sufficient gas
-    if gas_asset_balance < gas_cost:
-        exception_list.append(f"Insufficient {gas_asset} balance to cover gas:"
-                              f" Balance: {gas_asset_balance}. Est. gas cost: {gas_cost}. {swaps_message}")
-
-    asset_out: str = quote_asset if side is TradeType.BUY else base_asset
-    asset_out_allowance: Decimal = allowances.get(asset_out, S_DECIMAL_0)
-
-    # check for gas limit set to low
-    if chain == Chain.ETHEREUM:
-        gas_limit_threshold: int = 21000
-    elif chain == Chain.SOLANA:
-        gas_limit_threshold: int = clob_constants.FIVE_THOUSAND_LAMPORTS
-    else:
-        raise ValueError(f"Unsupported chain: {chain}")
-    if gas_limit < gas_limit_threshold:
-        exception_list.append(f"Gas limit {gas_limit} below recommended {gas_limit_threshold} threshold.")
-
-    # check for insufficient token allowance
-    if allowances[asset_out] < amount:
-        exception_list.append(f"Insufficient {asset_out} allowance {asset_out_allowance}. Amount to trade: {amount}")
-
-    return exception_list
->>>>>>> 9388c6d3
+    _hummingbot_pipe = conn