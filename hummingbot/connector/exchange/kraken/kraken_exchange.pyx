import asyncio
import copy
import logging
import re
from collections import defaultdict
from decimal import Decimal
<<<<<<< HEAD
from typing import (
    Any,
    AsyncIterable,
    Dict,
    List,
    Optional, TYPE_CHECKING,
)
=======
from typing import Any, AsyncIterable, Dict, List, Optional
>>>>>>> b8de9d5a

from async_timeout import timeout
from libc.stdint cimport int32_t, int64_t

from hummingbot.connector.exchange.kraken import kraken_constants as CONSTANTS
from hummingbot.connector.exchange.kraken.kraken_api_order_book_data_source import KrakenAPIOrderBookDataSource
from hummingbot.connector.exchange.kraken.kraken_auth import KrakenAuth
from hummingbot.connector.exchange.kraken.kraken_constants import KrakenAPITier
from hummingbot.connector.exchange.kraken.kraken_in_flight_order import (
    KrakenInFlightOrder,
    KrakenInFlightOrderNotCreated,
)
from hummingbot.connector.exchange.kraken.kraken_order_book_tracker import KrakenOrderBookTracker
from hummingbot.connector.exchange.kraken.kraken_user_stream_tracker import KrakenUserStreamTracker
from hummingbot.connector.exchange.kraken.kraken_utils import (
    build_api_factory,
    build_rate_limits_by_tier,
    convert_from_exchange_symbol,
    convert_from_exchange_trading_pair,
    convert_to_exchange_trading_pair,
    is_dark_pool,
    split_to_base_quote,
)
from hummingbot.connector.exchange_base import ExchangeBase
from hummingbot.connector.trading_rule cimport TradingRule
from hummingbot.core.api_throttler.async_throttler import AsyncThrottler
from hummingbot.core.clock cimport Clock
from hummingbot.core.data_type.cancellation_result import CancellationResult
from hummingbot.core.data_type.common import OrderType, TradeType
from hummingbot.core.data_type.limit_order import LimitOrder
from hummingbot.core.data_type.order_book cimport OrderBook
from hummingbot.core.data_type.trade_fee import AddedToCostTradeFee, TokenAmount
from hummingbot.core.data_type.transaction_tracker import TransactionTracker
from hummingbot.core.event.events import (
    BuyOrderCompletedEvent,
    BuyOrderCreatedEvent,
    MarketEvent,
    MarketOrderFailureEvent,
    MarketTransactionFailureEvent,
    OrderCancelledEvent,
    OrderFilledEvent,
    SellOrderCompletedEvent,
    SellOrderCreatedEvent,
)
from hummingbot.core.network_iterator import NetworkStatus
from hummingbot.core.utils.async_call_scheduler import AsyncCallScheduler
from hummingbot.core.utils.async_utils import safe_ensure_future, safe_gather
from hummingbot.core.utils.tracking_nonce import get_tracking_nonce
from hummingbot.core.web_assistant.connections.data_types import RESTMethod, RESTRequest
from hummingbot.core.web_assistant.rest_assistant import RESTAssistant
from hummingbot.logger import HummingbotLogger

if TYPE_CHECKING:
    from hummingbot.client.config.config_helpers import ClientConfigAdapter

s_logger = None
s_decimal_0 = Decimal(0)
s_decimal_NaN = Decimal("NaN")


cdef class KrakenExchangeTransactionTracker(TransactionTracker):
    cdef:
        KrakenExchange _owner

    def __init__(self, owner: KrakenExchange):
        super().__init__()
        self._owner = owner

    cdef c_did_timeout_tx(self, str tx_id):
        TransactionTracker.c_did_timeout_tx(self, tx_id)
        self._owner.c_did_timeout_tx(tx_id)


cdef class KrakenExchange(ExchangeBase):
    MARKET_RECEIVED_ASSET_EVENT_TAG = MarketEvent.ReceivedAsset.value
    MARKET_BUY_ORDER_COMPLETED_EVENT_TAG = MarketEvent.BuyOrderCompleted.value
    MARKET_SELL_ORDER_COMPLETED_EVENT_TAG = MarketEvent.SellOrderCompleted.value
    MARKET_ORDER_CANCELED_EVENT_TAG = MarketEvent.OrderCancelled.value
    MARKET_TRANSACTION_FAILURE_EVENT_TAG = MarketEvent.TransactionFailure.value
    MARKET_ORDER_FAILURE_EVENT_TAG = MarketEvent.OrderFailure.value
    MARKET_ORDER_FILLED_EVENT_TAG = MarketEvent.OrderFilled.value
    MARKET_BUY_ORDER_CREATED_EVENT_TAG = MarketEvent.BuyOrderCreated.value
    MARKET_SELL_ORDER_CREATED_EVENT_TAG = MarketEvent.SellOrderCreated.value

    REQUEST_ATTEMPTS = 5

    ORDER_NOT_EXIST_CONFIRMATION_COUNT = 3

    @classmethod
    def logger(cls) -> HummingbotLogger:
        global s_logger
        if s_logger is None:
            s_logger = logging.getLogger(__name__)
        return s_logger

    def __init__(self,
                 client_config_map: "ClientConfigAdapter",
                 kraken_api_key: str,
                 kraken_secret_key: str,
                 poll_interval: float = 30.0,
                 trading_pairs: Optional[List[str]] = None,
                 trading_required: bool = True,
                 kraken_api_tier: str = "starter"):

        super().__init__(client_config_map)
        self._trading_required = trading_required
        self._kraken_api_tier = KrakenAPITier(kraken_api_tier.upper())
        self._throttler = self._build_async_throttler(api_tier=self._kraken_api_tier)
        self._api_factory = build_api_factory(throttler=self._throttler)
        self._rest_assistant = None
        self._set_order_book_tracker(KrakenOrderBookTracker(trading_pairs=trading_pairs, throttler=self._throttler))
        self._kraken_auth = KrakenAuth(kraken_api_key, kraken_secret_key)
        self._user_stream_tracker = KrakenUserStreamTracker(self._throttler, self._kraken_auth, self._api_factory)
        self._ev_loop = asyncio.get_event_loop()
        self._poll_notifier = asyncio.Event()
        self._last_timestamp = 0
        self._poll_interval = poll_interval
        self._in_flight_orders = {}  # Dict[client_order_id:str, KrakenInFlightOrder]
        self._order_not_found_records = {}  # Dict[client_order_id:str, count:int]
        self._tx_tracker = KrakenExchangeTransactionTracker(self)
        self._trading_rules = {}  # Dict[trading_pair:str, TradingRule]
        self._trade_fees = {}  # Dict[trading_pair:str, (maker_fee_percent:Decimal, taken_fee_percent:Decimal)]
        self._last_update_trade_fees_timestamp = 0
        self._status_polling_task = None
        self._user_stream_tracker_task = None
        self._user_stream_event_listener_task = None
        self._trading_rules_polling_task = None
        self._async_scheduler = AsyncCallScheduler(call_interval=0.5)
        self._last_pull_timestamp = 0
        self._asset_pairs = {}
        self._last_userref = 0
        self._real_time_balance_update = False

    @property
    def name(self) -> str:
        return "kraken"

    @property
    def order_books(self) -> Dict[str, OrderBook]:
        return self.order_book_tracker.order_books

    @property
    def kraken_auth(self) -> KrakenAuth:
        return self._kraken_auth

    @property
    def trading_rules(self) -> Dict[str, TradingRule]:
        return self._trading_rules

    @property
    def in_flight_orders(self) -> Dict[str, KrakenInFlightOrder]:
        return self._in_flight_orders

    @property
    def limit_orders(self) -> List[LimitOrder]:
        return [
            in_flight_order.to_limit_order()
            for in_flight_order in self._in_flight_orders.values()
        ]

    @property
    def tracking_states(self) -> Dict[str, Any]:
        return {
            order_id: value.to_json()
            for order_id, value in self._in_flight_orders.items()
        }

    def restore_tracking_states(self, saved_states: Dict[str, Any]):
        in_flight_orders: Dict[str, KrakenInFlightOrder] = {}
        for key, value in saved_states.items():
            in_flight_orders[key] = KrakenInFlightOrder.from_json(value)
            self._last_userref = max(int(value["userref"]), self._last_userref)
        self._in_flight_orders.update(in_flight_orders)

    async def get_asset_pairs(self) -> Dict[str, Any]:
        if not self._asset_pairs:
            url = f"{CONSTANTS.BASE_URL}{CONSTANTS.ASSET_PAIRS_PATH_URL}"
            asset_pairs = await self._api_request(method="get", endpoint=CONSTANTS.ASSET_PAIRS_PATH_URL)
            self._asset_pairs = {f"{details['base']}-{details['quote']}": details
                                 for _, details in asset_pairs.items() if not is_dark_pool(details)}
        return self._asset_pairs

    async def _get_rest_assistant(self) -> RESTAssistant:
        if self._rest_assistant is None:
            self._rest_assistant = await self._api_factory.get_rest_assistant()
        return self._rest_assistant

    async def _update_balances(self):
        cdef:
            dict open_orders
            dict balances
            str asset_name
            str balance
            str base
            str quote
            set local_asset_names = set(self._account_balances.keys())
            set remote_asset_names = set()
            set asset_names_to_remove

        balances = await self._api_request_with_retry("POST", CONSTANTS.BALANCE_PATH_URL, is_auth_required=True)
        open_orders = await self._api_request_with_retry("POST", CONSTANTS.OPEN_ORDERS_PATH_URL, is_auth_required=True)

        locked = defaultdict(Decimal)

        for order in open_orders.get("open").values():
            if order.get("status") == "open":
                details = order.get("descr")
                if details.get("ordertype") == "limit":
                    pair = convert_from_exchange_trading_pair(
                        details.get("pair"), tuple((await self.get_asset_pairs()).keys())
                    )
                    (base, quote) = self.split_trading_pair(pair)
                    vol_locked = Decimal(order.get("vol", 0)) - Decimal(order.get("vol_exec", 0))
                    if details.get("type") == "sell":
                        locked[convert_from_exchange_symbol(base)] += vol_locked
                    elif details.get("type") == "buy":
                        locked[convert_from_exchange_symbol(quote)] += vol_locked * Decimal(details.get("price"))

        for asset_name, balance in balances.items():
            cleaned_name = convert_from_exchange_symbol(asset_name).upper()
            total_balance = Decimal(balance)
            free_balance = total_balance - Decimal(locked[cleaned_name])
            self._account_available_balances[cleaned_name] = free_balance
            self._account_balances[cleaned_name] = total_balance
            remote_asset_names.add(cleaned_name)

        asset_names_to_remove = local_asset_names.difference(remote_asset_names)
        for asset_name in asset_names_to_remove:
            del self._account_available_balances[asset_name]
            del self._account_balances[asset_name]

        self._in_flight_orders_snapshot = {k: copy.copy(v) for k, v in self._in_flight_orders.items()}
        self._in_flight_orders_snapshot_timestamp = self._current_timestamp

    cdef object c_get_fee(self,
                          str base_currency,
                          str quote_currency,
                          object order_type,
                          object order_side,
                          object amount,
                          object price,
                          object is_maker = None):
        """
        To get trading fee, this function is simplified by using fee override configuration. Most parameters to this
        function are ignore except order_type. Use OrderType.LIMIT_MAKER to specify you want trading fee for
        maker order.
        """
        is_maker = order_type is OrderType.LIMIT_MAKER
        return AddedToCostTradeFee(percent=self.estimate_fee_pct(is_maker))

    async def _update_trading_rules(self):
        cdef:
            # The poll interval for withdraw rules is 60 seconds.
            int64_t last_tick = <int64_t>(self._last_timestamp / 60.0)
            int64_t current_tick = <int64_t>(self._current_timestamp / 60.0)
        if current_tick > last_tick or len(self._trading_rules) < 1:
            asset_pairs = await self.get_asset_pairs()
            trading_rules_list = self._format_trading_rules(asset_pairs)
            self._trading_rules.clear()
            for trading_rule in trading_rules_list:
                self._trading_rules[convert_from_exchange_trading_pair(trading_rule.trading_pair)] = trading_rule

    def _format_trading_rules(self, asset_pairs_dict: Dict[str, Any]) -> List[TradingRule]:
        """
        Example:
        {
            "XBTUSDT": {
              "altname": "XBTUSDT",
              "wsname": "XBT/USDT",
              "aclass_base": "currency",
              "base": "XXBT",
              "aclass_quote": "currency",
              "quote": "USDT",
              "lot": "unit",
              "pair_decimals": 1,
              "lot_decimals": 8,
              "lot_multiplier": 1,
              "leverage_buy": [2, 3],
              "leverage_sell": [2, 3],
              "fees": [
                [0, 0.26],
                [50000, 0.24],
                [100000, 0.22],
                [250000, 0.2],
                [500000, 0.18],
                [1000000, 0.16],
                [2500000, 0.14],
                [5000000, 0.12],
                [10000000, 0.1]
              ],
              "fees_maker": [
                [0, 0.16],
                [50000, 0.14],
                [100000, 0.12],
                [250000, 0.1],
                [500000, 0.08],
                [1000000, 0.06],
                [2500000, 0.04],
                [5000000, 0.02],
                [10000000, 0]
              ],
              "fee_volume_currency": "ZUSD",
              "margin_call": 80,
              "margin_stop": 40,
              "ordermin": "0.0002"
            }
        }
        """
        cdef:
            list retval = []
        for trading_pair, rule in asset_pairs_dict.items():
            try:
                base, quote = split_to_base_quote(trading_pair)
                base = convert_from_exchange_symbol(base)
                min_order_size = Decimal(rule.get('ordermin', 0))
                min_price_increment = Decimal(f"1e-{rule.get('pair_decimals')}")
                min_base_amount_increment = Decimal(f"1e-{rule.get('lot_decimals')}")
                retval.append(
                    TradingRule(
                        trading_pair,
                        min_order_size=min_order_size,
                        min_price_increment=min_price_increment,
                        min_base_amount_increment=min_base_amount_increment,
                    )
                )
            except Exception:
                self.logger().error(f"Error parsing the trading pair rule {rule}. Skipping.", exc_info=True)
        return retval

    async def _update_order_status(self):
        cdef:
            # This is intended to be a backup measure to close straggler orders, in case Kraken's user stream events
            # are not working.
            # The poll interval for order status is 10 seconds.
            int64_t last_tick = <int64_t>(self._last_pull_timestamp / 10.0)
            int64_t current_tick = <int64_t>(self._current_timestamp / 10.0)

        if len(self._in_flight_orders) > 0:
            tracked_orders = list(self._in_flight_orders.values())
            tasks = [self._api_request_with_retry("POST",
                                                  CONSTANTS.QUERY_ORDERS_PATH_URL,
                                                  data={"txid": o.exchange_order_id},
                                                  is_auth_required=True)
                     for o in tracked_orders]
            results = await safe_gather(*tasks, return_exceptions=True)

            for order_update, tracked_order in zip(results, tracked_orders):
                client_order_id = tracked_order.client_order_id

                # If the order has already been cancelled or has failed do nothing
                if client_order_id not in self._in_flight_orders:
                    continue

                if isinstance(order_update, Exception):
                    self.logger().network(
                        f"Error fetching status update for the order {client_order_id}: {order_update}.",
                        app_warning_msg=f"Failed to fetch status update for the order {client_order_id}."
                    )
                    continue

                if order_update.get("error") is not None and "EOrder:Invalid order" not in order_update["error"]:
                    self.logger().debug(f"Error in fetched status update for order {client_order_id}: "
                                        f"{order_update['error']}")
                    self.c_cancel(tracked_order.trading_pair, tracked_order.client_order_id)
                    continue

                update = order_update.get(tracked_order.exchange_order_id)

                if not update:
                    self._order_not_found_records[client_order_id] = \
                        self._order_not_found_records.get(client_order_id, 0) + 1
                    if self._order_not_found_records[client_order_id] < self.ORDER_NOT_EXIST_CONFIRMATION_COUNT:
                        # Wait until the order not found error have repeated a few times before actually treating
                        # it as failed. See: https://github.com/CoinAlpha/hummingbot/issues/601
                        continue
                    self.c_trigger_event(
                        self.MARKET_ORDER_FAILURE_EVENT_TAG,
                        MarketOrderFailureEvent(self._current_timestamp, client_order_id, tracked_order.order_type)
                    )
                    self.c_stop_tracking_order(client_order_id)
                    continue

                # Update order execution status
                tracked_order.last_state = update["status"]
                executed_amount_base = Decimal(update["vol_exec"])
                executed_amount_quote = executed_amount_base * Decimal(update["price"])

                if tracked_order.is_done:
                    if not tracked_order.is_failure:
                        if tracked_order.trade_type is TradeType.BUY:
                            self.logger().info(f"The market buy order {tracked_order.client_order_id} has completed "
                                               f"according to order status API.")
                            self.c_trigger_event(self.MARKET_BUY_ORDER_COMPLETED_EVENT_TAG,
                                                 BuyOrderCompletedEvent(self._current_timestamp,
                                                                        client_order_id,
                                                                        tracked_order.base_asset,
                                                                        tracked_order.quote_asset,
                                                                        executed_amount_base,
                                                                        executed_amount_quote,
                                                                        tracked_order.order_type))
                        else:
                            self.logger().info(f"The market sell order {client_order_id} has completed "
                                               f"according to order status API.")
                            self.c_trigger_event(self.MARKET_SELL_ORDER_COMPLETED_EVENT_TAG,
                                                 SellOrderCompletedEvent(self._current_timestamp,
                                                                         client_order_id,
                                                                         tracked_order.base_asset,
                                                                         tracked_order.quote_asset,
                                                                         executed_amount_base,
                                                                         executed_amount_quote,
                                                                         tracked_order.order_type))
                    else:
                        # check if its a cancelled order
                        # if its a cancelled order, issue cancel and stop tracking order
                        if tracked_order.is_cancelled:
                            self.logger().info(f"Successfully canceled order {client_order_id}.")
                            self.c_trigger_event(self.MARKET_ORDER_CANCELED_EVENT_TAG,
                                                 OrderCancelledEvent(
                                                     self._current_timestamp,
                                                     client_order_id))
                        else:
                            self.logger().info(f"The market order {client_order_id} has failed according to "
                                               f"order status API.")
                            self.c_trigger_event(self.MARKET_ORDER_FAILURE_EVENT_TAG,
                                                 MarketOrderFailureEvent(
                                                     self._current_timestamp,
                                                     client_order_id,
                                                     tracked_order.order_type
                                                 ))
                    self.c_stop_tracking_order(client_order_id)

    async def _iter_user_event_queue(self) -> AsyncIterable[Dict[str, Any]]:
        while True:
            try:
                yield await self._user_stream_tracker.user_stream.get()
            except asyncio.CancelledError:
                raise
            except Exception:
                self.logger().network(
                    "Unknown error. Retrying after 1 seconds.",
                    exc_info=True,
                    app_warning_msg="Could not fetch user events from Kraken. Check API key and network connection."
                )
                await asyncio.sleep(1.0)

    async def _user_stream_event_listener(self):
        async for event_message in self._iter_user_event_queue():
            try:
                # Event type is second from last, there is newly added sequence number (last item).
                # https://docs.kraken.com/websockets/#sequence-numbers
                event_type: str = event_message[-2]
                updates: List[Any] = event_message[0]
                if event_type == "ownTrades":
                    for update in updates:
                        trade_id: str = next(iter(update))
                        trade: Dict[str, str] = update[trade_id]
                        trade["trade_id"] = trade_id
                        exchange_order_id = trade.get("ordertxid")
                        try:
                            client_order_id = next(key for key, value in self._in_flight_orders.items()
                                                   if value.exchange_order_id == exchange_order_id)
                        except StopIteration:
                            continue

                        tracked_order = self._in_flight_orders.get(client_order_id)

                        if tracked_order is None:
                            # Hiding the messages for now. Root cause to be investigated in later sprints.
                            self.logger().debug(f"Unrecognized order ID from user stream: {client_order_id}.")
                            self.logger().debug(f"Event: {event_message}")
                            self.logger().debug(f"Order Event: {update}")
                            continue

                        updated: bool = tracked_order.update_with_trade_update(trade)
                        if updated:
                            self.c_trigger_event(self.MARKET_ORDER_FILLED_EVENT_TAG,
                                                 OrderFilledEvent(self._current_timestamp,
                                                                  tracked_order.client_order_id,
                                                                  tracked_order.trading_pair,
                                                                  tracked_order.trade_type,
                                                                  tracked_order.order_type,
                                                                  Decimal(trade.get("price")),
                                                                  Decimal(trade.get("vol")),
                                                                  AddedToCostTradeFee(
                                                                      flat_fees=[
                                                                          TokenAmount(
                                                                              tracked_order.fee_asset,
                                                                              Decimal((trade.get("fee"))),
                                                                          )
                                                                      ]
                                                                  ),
                                                                  trade.get("trade_id")))

                            if tracked_order.is_done:
                                if not tracked_order.is_failure:
                                    if tracked_order.trade_type is TradeType.BUY:
                                        self.logger().info(f"The market buy order {tracked_order.client_order_id} has completed "
                                                           f"according to user stream.")
                                        self.c_trigger_event(self.MARKET_BUY_ORDER_COMPLETED_EVENT_TAG,
                                                             BuyOrderCompletedEvent(self._current_timestamp,
                                                                                    tracked_order.client_order_id,
                                                                                    tracked_order.base_asset,
                                                                                    tracked_order.quote_asset,
                                                                                    tracked_order.executed_amount_base,
                                                                                    tracked_order.executed_amount_quote,
                                                                                    tracked_order.order_type))
                                    else:
                                        self.logger().info(f"The market sell order {tracked_order.client_order_id} has completed "
                                                           f"according to user stream.")
                                        self.c_trigger_event(self.MARKET_SELL_ORDER_COMPLETED_EVENT_TAG,
                                                             SellOrderCompletedEvent(self._current_timestamp,
                                                                                     tracked_order.client_order_id,
                                                                                     tracked_order.base_asset,
                                                                                     tracked_order.quote_asset,
                                                                                     tracked_order.executed_amount_base,
                                                                                     tracked_order.executed_amount_quote,
                                                                                     tracked_order.order_type))
                                else:
                                    # check if its a cancelled order
                                    # if its a cancelled order, check in flight orders
                                    # if present in in flight orders issue cancel and stop tracking order
                                    if tracked_order.is_cancelled:
                                        if tracked_order.client_order_id in self._in_flight_orders:
                                            self.logger().info(f"Successfully canceled order {tracked_order.client_order_id}.")
                                            self.c_trigger_event(self.MARKET_ORDER_CANCELED_EVENT_TAG,
                                                                 OrderCancelledEvent(self._current_timestamp,
                                                                                     tracked_order.client_order_id))
                                    else:
                                        self.logger().info(f"The market order {tracked_order.client_order_id} has failed according to "
                                                           f"order status API.")
                                        self.c_trigger_event(self.MARKET_ORDER_FAILURE_EVENT_TAG,
                                                             MarketOrderFailureEvent(self._current_timestamp,
                                                                                     tracked_order.client_order_id,
                                                                                     tracked_order.order_type))

                                self.c_stop_tracking_order(tracked_order.client_order_id)

            except asyncio.CancelledError:
                raise
            except Exception:
                self.logger().error("Unexpected error in user stream listener loop.", exc_info=True)
                await asyncio.sleep(5.0)

    async def _status_polling_loop(self):
        while True:
            try:
                self._poll_notifier = asyncio.Event()
                await self._poll_notifier.wait()
                await safe_gather(
                    self._update_balances(),
                    self._update_order_status(),
                )
                self._last_pull_timestamp = self._current_timestamp
            except asyncio.CancelledError:
                raise
            except Exception:
                self.logger().network("Unexpected error while fetching account updates.", exc_info=True,
                                      app_warning_msg="Could not fetch account updates from Kraken. "
                                                      "Check API key and network connection.")
                await asyncio.sleep(0.5)

    async def _trading_rules_polling_loop(self):
        while True:
            try:
                await safe_gather(
                    self._update_trading_rules(),
                )
                await asyncio.sleep(60)
            except asyncio.CancelledError:
                raise
            except Exception:
                self.logger().network("Unexpected error while fetching trading rules.", exc_info=True,
                                      app_warning_msg="Could not fetch new trading rules from Kraken. "
                                                      "Check network connection.")
                await asyncio.sleep(0.5)

    @property
    def status_dict(self) -> Dict[str, bool]:
        return {
            "order_books_initialized": self.order_book_tracker.ready,
            "account_balance": len(self._account_balances) > 0 if self._trading_required else True,
            "trading_rule_initialized": len(self._trading_rules) > 0,
        }

    @property
    def ready(self) -> bool:
        return all(self.status_dict.values())

    cdef c_start(self, Clock clock, double timestamp):
        self._tx_tracker.c_start(clock, timestamp)
        ExchangeBase.c_start(self, clock, timestamp)

    cdef c_stop(self, Clock clock):
        ExchangeBase.c_stop(self, clock)
        self._async_scheduler.stop()

    async def start_network(self):
        self._stop_network()
        self.order_book_tracker.start()
        self._trading_rules_polling_task = safe_ensure_future(self._trading_rules_polling_loop())
        if self._trading_required:
            self._status_polling_task = safe_ensure_future(self._status_polling_loop())
            self._user_stream_tracker_task = safe_ensure_future(self._user_stream_tracker.start())
            self._user_stream_event_listener_task = safe_ensure_future(self._user_stream_event_listener())

    def _stop_network(self):
        self.order_book_tracker.stop()
        if self._status_polling_task is not None:
            self._status_polling_task.cancel()
        if self._user_stream_tracker_task is not None:
            self._user_stream_tracker_task.cancel()
        if self._user_stream_event_listener_task is not None:
            self._user_stream_event_listener_task.cancel()
        if self._trading_rules_polling_task is not None:
            self._trading_rules_polling_task.cancel()
        self._status_polling_task = self._user_stream_tracker_task = \
            self._user_stream_event_listener_task = None

    async def stop_network(self):
        self._stop_network()

    async def check_network(self) -> NetworkStatus:
        try:
            url = f"{CONSTANTS.BASE_URL}{CONSTANTS.TIME_PATH_URL}"
            request = RESTRequest(
                method=RESTMethod.GET,
                url=url
            )
            rest_assistant = await self._get_rest_assistant()
            async with self._throttler.execute_task(CONSTANTS.TIME_PATH_URL):
                resp = await rest_assistant.call(request=request)
                if resp.status != 200:
                    raise ConnectionError
        except asyncio.CancelledError:
            raise
        except Exception:
            return NetworkStatus.NOT_CONNECTED
        return NetworkStatus.CONNECTED

    cdef c_tick(self, double timestamp):
        cdef:
            int64_t last_tick = <int64_t>(self._last_timestamp / self._poll_interval)
            int64_t current_tick = <int64_t>(timestamp / self._poll_interval)
        ExchangeBase.c_tick(self, timestamp)
        self._tx_tracker.c_tick(timestamp)
        if current_tick > last_tick:
            if not self._poll_notifier.is_set():
                self._poll_notifier.set()
        self._last_timestamp = timestamp

    def generate_userref(self):
        self._last_userref += 1
        return self._last_userref

    @staticmethod
    def is_cloudflare_exception(exception: Exception):
        """
        Error status 5xx or 10xx are related to Cloudflare.
        https://support.kraken.com/hc/en-us/articles/360001491786-API-error-messages#6
        """
        return bool(re.search(r"HTTP status is (5|10)\d\d\.", str(exception)))

    async def get_open_orders_with_userref(self, userref: int):
        data = {'userref': userref}
        return await self._api_request_with_retry("POST",
                                                  CONSTANTS.OPEN_ORDERS_PATH_URL,
                                                  is_auth_required=True,
                                                  data=data)

    async def _api_request_with_retry(self,
                                      method: str,
                                      endpoint: str,
                                      params: Optional[Dict[str, Any]] = None,
                                      data: Optional[Dict[str, Any]] = None,
                                      is_auth_required: bool = False,
                                      retry_interval = 2.0) -> Dict[str, Any]:
        result = None
        for retry_attempt in range(self.REQUEST_ATTEMPTS):
            try:
                result= await self._api_request(method, endpoint, params, data, is_auth_required)
                break
            except IOError as e:
                if self.is_cloudflare_exception(e):
                    if endpoint == CONSTANTS.ADD_ORDER_PATH_URL:
                        self.logger().info(f"Retrying {endpoint}")
                        # Order placement could have been successful despite the IOError, so check for the open order.
                        response = self.get_open_orders_with_userref(data.get('userref'))
                        if any(response.get("open").values()):
                            return response
                    self.logger().warning(
                        f"Cloudflare error. Attempt {retry_attempt+1}/{self.REQUEST_ATTEMPTS}"
                        f" API command {method}: {endpoint}"
                    )
                    await asyncio.sleep(retry_interval ** retry_attempt)
                    continue
                else:
                    raise e
        if result is None:
            raise IOError(f"Error fetching data from {endpoint}.")
        return result

    async def _api_request(self,
                           method: str,
                           endpoint: str,
                           params: Optional[Dict[str, Any]] = None,
                           data: Optional[Dict[str, Any]] = None,
                           is_auth_required: bool = False) -> Dict[str, Any]:
        async with self._throttler.execute_task(endpoint):
            url = f"{CONSTANTS.BASE_URL}{endpoint}"
            headers = {}
            data_dict = data if data is not None else {}

            if is_auth_required:
                auth_dict: Dict[str, Any] = self._kraken_auth.generate_auth_dict(endpoint, data=data)
                headers.update(auth_dict["headers"])
                data_dict = auth_dict["postDict"]

            request = RESTRequest(
                method=RESTMethod[method.upper()],
                url=url,
                headers=headers,
                params=params,
                data=data_dict
            )
            rest_assistant = await self._get_rest_assistant()
            response = await rest_assistant.call(request=request, timeout=100)

            if response.status != 200:
                raise IOError(f"Error fetching data from {url}. HTTP status is {response.status}.")
            try:
                response_json = await response.json()
            except Exception:
                raise IOError(f"Error parsing data from {url}.")

            try:
                err = response_json["error"]
                if "EOrder:Unknown order" in err or "EOrder:Invalid order" in err:
                    return {"error": err}
                elif "EAPI:Invalid nonce" in err:
                    self.logger().error(f"Invalid nonce error from {url}. " +
                                        "Please ensure your Kraken API key nonce window is at least 10, " +
                                        "and if needed reset your API key.")
                    raise IOError({"error": response_json})
            except IOError:
                raise
            except Exception:
                pass

            data = response_json.get("result")
            if data is None:
                self.logger().error(f"Error received from {url}. Response is {response_json}.")
                raise IOError({"error": response_json})
            return data

    async def get_order(self, client_order_id: str) -> Dict[str, Any]:
        o = self._in_flight_orders.get(client_order_id)
        result = await self._api_request_with_retry("POST",
                                                    CONSTANTS.QUERY_ORDERS_PATH_URL,
                                                    data={"txid": o.exchange_order_id},
                                                    is_auth_required=True)
        return result

    def supported_order_types(self):
        return [OrderType.LIMIT, OrderType.LIMIT_MAKER]

    async def place_order(self,
                          userref: int,
                          trading_pair: str,
                          amount: Decimal,
                          order_type: OrderType,
                          is_buy: bool,
                          price: Optional[Decimal] = s_decimal_NaN):

        trading_pair = convert_to_exchange_trading_pair(trading_pair)
        data = {
            "pair": trading_pair,
            "type": "buy" if is_buy else "sell",
            "ordertype": "limit",
            "volume": str(amount),
            "userref": userref,
            "price": str(price)
        }
        if order_type is OrderType.LIMIT_MAKER:
            data["oflags"] = "post"
        return await self._api_request_with_retry("post",
                                                  CONSTANTS.ADD_ORDER_PATH_URL,
                                                  data=data,
                                                  is_auth_required=True)

    async def execute_buy(self,
                          order_id: str,
                          trading_pair: str,
                          amount: Decimal,
                          order_type: OrderType,
                          price: Optional[Decimal] = s_decimal_NaN,
                          userref: int = 0):
        cdef:
            TradingRule trading_rule = self._trading_rules[trading_pair]
            str base_currency = self.split_trading_pair(trading_pair)[0]
            str quote_currency = self.split_trading_pair(trading_pair)[1]

        decimal_amount = self.c_quantize_order_amount(trading_pair, amount)
        decimal_price = self.c_quantize_order_price(trading_pair, price)
        if decimal_amount < trading_rule.min_order_size:
            raise ValueError(f"Buy order amount {decimal_amount} is lower than the minimum order size "
                             f"{trading_rule.min_order_size}.")

        try:
            order_result = None
            order_decimal_amount = f"{decimal_amount:f}"
            if order_type is OrderType.LIMIT or order_type is OrderType.LIMIT_MAKER:
                order_decimal_price = f"{decimal_price:f}"
                self.c_start_tracking_order(
                    order_id,
                    "",
                    trading_pair,
                    TradeType.BUY,
                    decimal_price,
                    decimal_amount,
                    order_type,
                    userref
                )
                order_result = await self.place_order(userref=userref,
                                                      trading_pair=trading_pair,
                                                      amount=order_decimal_amount,
                                                      order_type=order_type,
                                                      is_buy=True,
                                                      price=order_decimal_price)
            else:
                raise ValueError(f"Invalid OrderType {order_type}. Aborting.")

            exchange_order_id = order_result["txid"][0]
            tracked_order = self._in_flight_orders.get(order_id)
            if tracked_order is not None:
                self.logger().info(f"Created {order_type} buy order {order_id} for "
                                   f"{decimal_amount} {trading_pair}.")
                tracked_order.update_exchange_order_id(exchange_order_id)
            self.c_trigger_event(self.MARKET_BUY_ORDER_CREATED_EVENT_TAG,
                                 BuyOrderCreatedEvent(
                                     self._current_timestamp,
                                     order_type,
                                     trading_pair,
                                     decimal_amount,
                                     decimal_price,
                                     order_id,
                                     tracked_order.creation_timestamp
                                 ))

        except asyncio.CancelledError:
            raise

        except Exception as e:
            self.c_stop_tracking_order(order_id)
            order_type_str = 'LIMIT' if order_type is OrderType.LIMIT else "LIMIT_MAKER"
            self.logger().network(
                f"Error submitting buy {order_type_str} order to Kraken for "
                f"{decimal_amount} {trading_pair}"
                f" {decimal_price}.",
                exc_info=True,
                app_warning_msg=f"Failed to submit buy order to Kraken. Check API key and network connection."
            )
            self.c_trigger_event(self.MARKET_ORDER_FAILURE_EVENT_TAG,
                                 MarketOrderFailureEvent(self._current_timestamp, order_id, order_type))

    cdef str c_buy(self, str trading_pair, object amount, object order_type=OrderType.LIMIT, object price=s_decimal_NaN,
                   dict kwargs={}):
        cdef:
            int64_t tracking_nonce = <int64_t> get_tracking_nonce()
            int32_t userref = <int32_t> self.generate_userref()
            str order_id = str(f"buy-{trading_pair}-{tracking_nonce}")
        safe_ensure_future(self.execute_buy(order_id, trading_pair, amount, order_type, price=price, userref=userref))
        return order_id

    async def execute_sell(self,
                           order_id: str,
                           trading_pair: str,
                           amount: Decimal,
                           order_type: OrderType,
                           price: Optional[Decimal] = Decimal("NaN"),
                           userref: int = 0):
        cdef:
            TradingRule trading_rule = self._trading_rules[trading_pair]

        decimal_amount = self.quantize_order_amount(trading_pair, amount)
        decimal_price = self.c_quantize_order_price(trading_pair, price)

        if decimal_amount < trading_rule.min_order_size:
            raise ValueError(f"Sell order amount {decimal_amount} is lower than the minimum order size "
                             f"{trading_rule.min_order_size}.")

        try:
            order_result = None
            order_decimal_amount = f"{decimal_amount:f}"
            if order_type is OrderType.LIMIT or order_type is OrderType.LIMIT_MAKER:
                order_decimal_price = f"{decimal_price:f}"
                self.c_start_tracking_order(
                    order_id,
                    "",
                    trading_pair,
                    TradeType.SELL,
                    decimal_price,
                    decimal_amount,
                    order_type,
                    userref
                )
                order_result = await self.place_order(userref=userref,
                                                      trading_pair=trading_pair,
                                                      amount=order_decimal_amount,
                                                      order_type=order_type,
                                                      is_buy=False,
                                                      price=order_decimal_price)
            else:
                raise ValueError(f"Invalid OrderType {order_type}. Aborting.")

            exchange_order_id = order_result["txid"][0]
            tracked_order = self._in_flight_orders.get(order_id)
            if tracked_order is not None:
                self.logger().info(f"Created {order_type} sell order {order_id} for "
                                   f"{decimal_amount} {trading_pair}.")
                tracked_order.update_exchange_order_id(exchange_order_id)
            self.c_trigger_event(self.MARKET_SELL_ORDER_CREATED_EVENT_TAG,
                                 SellOrderCreatedEvent(
                                     self._current_timestamp,
                                     order_type,
                                     trading_pair,
                                     decimal_amount,
                                     decimal_price,
                                     order_id,
                                     tracked_order.creation_timestamp,
                                 ))
        except asyncio.CancelledError:
            raise
        except Exception:
            self.c_stop_tracking_order(order_id)
            order_type_str = 'LIMIT' if order_type is OrderType.LIMIT else "LIMIT_MAKER"
            self.logger().network(
                f"Error submitting sell {order_type_str} order to Kraken for "
                f"{decimal_amount} {trading_pair} "
                f"{decimal_price}.",
                exc_info=True,
                app_warning_msg=f"Failed to submit sell order to Kraken. Check API key and network connection."
            )
            self.c_trigger_event(self.MARKET_ORDER_FAILURE_EVENT_TAG,
                                 MarketOrderFailureEvent(self._current_timestamp, order_id, order_type))

    cdef str c_sell(self,
                    str trading_pair,
                    object amount,
                    object order_type=OrderType.LIMIT,
                    object price=s_decimal_NaN,
                    dict kwargs={}):
        cdef:
            int64_t tracking_nonce = <int64_t> get_tracking_nonce()
            int32_t userref = <int32_t> self.generate_userref()
            str order_id = str(f"sell-{trading_pair}-{tracking_nonce}")
        safe_ensure_future(self.execute_sell(order_id, trading_pair, amount, order_type, price=price, userref=userref))
        return order_id

    async def execute_cancel(self, trading_pair: str, order_id: str):
        try:
            tracked_order = self._in_flight_orders.get(order_id)
            if tracked_order is None:
                raise ValueError(f"Failed to cancel order – {order_id}. Order not found.")
            if tracked_order.is_local:
                raise KrakenInFlightOrderNotCreated(f"Failed to cancel order - {order_id}. Order not yet created.")

            data: Dict[str, str] = {"txid": tracked_order.exchange_order_id}
            cancel_result = await self._api_request_with_retry("POST",
                                                               CONSTANTS.CANCEL_ORDER_PATH_URL,
                                                               data=data,
                                                               is_auth_required=True)

            if isinstance(cancel_result, dict) and (cancel_result.get("count") == 1 or cancel_result.get("error") is not None):
                self.logger().info(f"Successfully canceled order {order_id}.")
                self.c_stop_tracking_order(order_id)
                self.c_trigger_event(self.MARKET_ORDER_CANCELED_EVENT_TAG,
                                     OrderCancelledEvent(self._current_timestamp, order_id))
            return {
                "origClientOrderId": order_id
            }
        except KrakenInFlightOrderNotCreated:
            raise
        except Exception as e:
            self.logger().warning(f"Error canceling order on Kraken",
                                  exc_info=True)

    cdef c_cancel(self, str trading_pair, str order_id):
        safe_ensure_future(self.execute_cancel(trading_pair, order_id))
        return order_id

    async def cancel_all(self, timeout_seconds: float) -> List[CancellationResult]:
        incomplete_orders = [(key, o) for (key, o) in self._in_flight_orders.items() if not o.is_done]
        tasks = [self.execute_cancel(o.trading_pair, key) for (key, o) in incomplete_orders]
        order_id_set = set([key for (key, o) in incomplete_orders])
        successful_cancellations = []

        try:
            async with timeout(timeout_seconds):
                cancellation_results = await safe_gather(*tasks, return_exceptions=True)
                for cr in cancellation_results:
                    if isinstance(cr, Exception):
                        continue
                    if isinstance(cr, dict) and "origClientOrderId" in cr:
                        client_order_id = cr.get("origClientOrderId")
                        order_id_set.remove(client_order_id)
                        successful_cancellations.append(CancellationResult(client_order_id, True))
        except Exception:
            self.logger().network(
                f"Unexpected error canceling orders.",
                exc_info=True,
                app_warning_msg="Failed to cancel order with Kraken. Check API key and network connection."
            )

        failed_cancellations = [CancellationResult(oid, False) for oid in order_id_set]
        return successful_cancellations + failed_cancellations

    cdef OrderBook c_get_order_book(self, str trading_pair):
        cdef:
            dict order_books = self.order_book_tracker.order_books

        if trading_pair not in order_books:
            raise ValueError(f"No order book exists for '{trading_pair}'.")
        return order_books[trading_pair]

    cdef c_did_timeout_tx(self, str tracking_id):
        self.c_trigger_event(self.MARKET_TRANSACTION_FAILURE_EVENT_TAG,
                             MarketTransactionFailureEvent(self._current_timestamp, tracking_id))

    def start_tracking_order(self,
                             order_id: str,
                             exchange_order_id: str,
                             trading_pair: str,
                             trade_type: TradeType,
                             price: float,
                             amount: float,
                             order_type: OrderType,
                             userref: int):
        """Used for testing."""
        self.c_start_tracking_order(
            order_id, exchange_order_id, trading_pair, trade_type, price, amount, order_type, userref
        )

    cdef c_start_tracking_order(self,
                                str order_id,
                                str exchange_order_id,
                                str trading_pair,
                                object trade_type,
                                object price,
                                object amount,
                                object order_type,
                                int userref):
        self._in_flight_orders[order_id] = KrakenInFlightOrder(
            client_order_id=order_id,
            exchange_order_id=exchange_order_id,
            trading_pair=trading_pair,
            trade_type=trade_type,
            price=price,
            amount=amount,
            order_type=order_type,
            creation_timestamp=self.current_timestamp,
            userref=userref
        )

    cdef c_stop_tracking_order(self, str order_id):
        if order_id in self._in_flight_orders:
            del self._in_flight_orders[order_id]
        if order_id in self._order_not_found_records:
            del self._order_not_found_records[order_id]

    cdef object c_get_order_price_quantum(self, str trading_pair, object price):
        cdef:
            TradingRule trading_rule = self._trading_rules[trading_pair]
        return trading_rule.min_price_increment

    cdef object c_get_order_size_quantum(self, str trading_pair, object order_size):
        cdef:
            TradingRule trading_rule = self._trading_rules[trading_pair]
        return Decimal(trading_rule.min_base_amount_increment)

    cdef object c_quantize_order_amount(self, str trading_pair, object amount, object price=s_decimal_0):
        cdef:
            TradingRule trading_rule = self._trading_rules[trading_pair]
            object quantized_amount = ExchangeBase.c_quantize_order_amount(self, trading_pair, amount)

        global s_decimal_0
        if quantized_amount < trading_rule.min_order_size:
            return s_decimal_0

        return quantized_amount

    def get_price(self, trading_pair: str, is_buy: bool) -> Decimal:
        return self.c_get_price(trading_pair, is_buy)

    def buy(self, trading_pair: str, amount: Decimal, order_type=OrderType.MARKET,
            price: Decimal = s_decimal_NaN, **kwargs) -> str:
        return self.c_buy(trading_pair, amount, order_type, price, kwargs)

    def sell(self, trading_pair: str, amount: Decimal, order_type=OrderType.MARKET,
             price: Decimal = s_decimal_NaN, **kwargs) -> str:
        return self.c_sell(trading_pair, amount, order_type, price, kwargs)

    def cancel(self, trading_pair: str, client_order_id: str):
        return self.c_cancel(trading_pair, client_order_id)

    def get_fee(self,
                base_currency: str,
                quote_currency: str,
                order_type: OrderType,
                order_side: TradeType,
                amount: Decimal,
                price: Decimal = s_decimal_NaN,
                is_maker: Optional[bool] = None) -> AddedToCostTradeFee:
        return self.c_get_fee(base_currency, quote_currency, order_type, order_side, amount, price, is_maker)

    def get_order_book(self, trading_pair: str) -> OrderBook:
        return self.c_get_order_book(trading_pair)

    def _build_async_throttler(self, api_tier: KrakenAPITier) -> AsyncThrottler:
        limits_pct = self._client_config.rate_limits_share_pct
        if limits_pct < Decimal("100"):
            self.logger().warning(
                f"The Kraken API does not allow enough bandwidth for a reduced rate-limit share percentage."
                f" Current percentage: {limits_pct}."
            )
        throttler = AsyncThrottler(build_rate_limits_by_tier(api_tier))
        return throttler

    async def all_trading_pairs(self) -> List[str]:
        # This method should be removed and instead we should implement _initialize_trading_pair_symbol_map
        return await KrakenAPIOrderBookDataSource.fetch_trading_pairs(throttler=self._throttler)

    async def get_last_traded_prices(self, trading_pairs: List[str]) -> Dict[str, float]:
        # This method should be removed and instead we should implement _get_last_traded_price
        return await KrakenAPIOrderBookDataSource.get_last_traded_prices(
            trading_pairs=trading_pairs,
            throttler=self._throttler)<|MERGE_RESOLUTION|>--- conflicted
+++ resolved
@@ -4,17 +4,14 @@
 import re
 from collections import defaultdict
 from decimal import Decimal
-<<<<<<< HEAD
 from typing import (
     Any,
     AsyncIterable,
     Dict,
     List,
-    Optional, TYPE_CHECKING,
+    Optional,
+    TYPE_CHECKING,
 )
-=======
-from typing import Any, AsyncIterable, Dict, List, Optional
->>>>>>> b8de9d5a
 
 from async_timeout import timeout
 from libc.stdint cimport int32_t, int64_t
