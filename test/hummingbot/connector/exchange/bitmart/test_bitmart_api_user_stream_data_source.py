--- conflicted
+++ resolved
@@ -260,35 +260,6 @@
                 self.data_source._subscribe_channels(ws_assistant))
             self.ev_loop.run_until_complete(self.listening_task)
 
-<<<<<<< HEAD
-    # @patch('aiohttp.ClientSession.ws_connect', new_callable=AsyncMock)
-    # @patch("hummingbot.core.data_type.user_stream_tracker_data_source.UserStreamTrackerDataSource._sleep")
-    # def test_listening_process_logs_exception_during_events_subscription(self, sleep_mock, mock_ws):
-    #     self.connector._set_trading_pair_symbol_map({})
-    #
-    #     messages = asyncio.Queue()
-    #     sleep_mock.side_effect = asyncio.CancelledError
-    #     mock_ws.return_value = self.mocking_assistant.create_websocket_mock()
-    #     # Add the authentication response for the websocket
-    #     self.mocking_assistant.add_websocket_aiohttp_message(
-    #         mock_ws.return_value,
-    #         json.dumps({"event": "login"}))
-    #
-    #     self.listening_task = self.ev_loop.create_task(
-    #         self.data_source.listen_for_user_stream(messages))
-    #
-    #     try:
-    #         self.async_run_with_timeout(self.listening_task, timeout=3)
-    #     except asyncio.CancelledError:
-    #         pass
-    #
-    #     self.assertTrue(self._is_logged(
-    #         "ERROR",
-    #         "Unexpected error occurred subscribing to order book trading and delta streams..."))
-    #     self.assertTrue(self._is_logged(
-    #         "ERROR",
-    #         "Unexpected error while listening to user stream. Retrying after 5 seconds..."))
-=======
     # @unittest.skip("Test with error")
     @patch('aiohttp.ClientSession.ws_connect', new_callable=AsyncMock)
     @patch("hummingbot.core.data_type.user_stream_tracker_data_source.UserStreamTrackerDataSource._sleep")
@@ -317,7 +288,6 @@
         self.assertTrue(self._is_logged(
             "ERROR",
             "Unexpected error while listening to user stream. Retrying after 5 seconds..."))
->>>>>>> ce64301b
 
     @patch("aiohttp.ClientSession.ws_connect", new_callable=AsyncMock)
     def test_listen_for_user_stream_processes_order_event(self, mock_ws):
