--- conflicted
+++ resolved
@@ -54,18 +54,11 @@
 - Bittrex
 - Dolomite
 - Liquid
-<<<<<<< HEAD
 - KuCoin
-=======
->>>>>>> 8554c75c
 
 ### Not yet supported
 
 - IDEX
-<<<<<<< HEAD
-
-=======
->>>>>>> 8554c75c
 
 !!! note
     Make sure to set paper trade to `false` when running Discovery Strategy.
